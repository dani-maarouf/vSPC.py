--- conflicted
+++ resolved
@@ -386,18 +386,11 @@
     """
     I'm a backend for vSPC.py that logs VM messages to a file or files.
     """
-<<<<<<< HEAD
-    def setup(self, options):
-        self.logdir = options.logdir
-        self.prefix = options.prefix
-        self.mode  = options.mode
-=======
     def __init__(self):
         self.logdir = "/var/log/consoles"
         self.prefix = ""
         self.mode = "0600"
 
->>>>>>> be6f4ee4
         # uuid => filehandle
         self.logfiles = {}
 
