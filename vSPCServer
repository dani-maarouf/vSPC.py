--- conflicted
+++ resolved
@@ -106,8 +106,7 @@
 
     return backend_type
 
-<<<<<<< HEAD
-if __name__=="__main__":
+def main():
     # pull out any specified backend so we can provide usage statements
     # XXX this is a pseudo-hack
     backend_type = "Memory"
@@ -124,10 +123,6 @@
         description="Start Virtual Serial Port concentrator",
         conflict_handler="resolve")
 
-=======
-def main():
-    parser = OptionParser(description="Start Virtual Serial Port concentrator")
->>>>>>> be6f4ee4
     parser.add_option("-d", "--debug", action='store_true', default=False,
                       help="Debug mode (turns up logging and implies --stdout --no-fork)")
     parser.add_option("-a", "--admin-port", type='int', default=ADMIN_PORT,
@@ -211,19 +206,12 @@
             options.key).run()
     except KeyboardInterrupt:
         logging.info("Shutdown requested on keyboard, exiting")
-<<<<<<< HEAD
         backend.shutdown()
-        sys.exit(0)
+        return 0
     except Exception, e:
         logging.exception("Top level exception caught")
         backend.shutdown()
-        sys.exit(1)
-=======
-        return 0
-    except Exception, e:
-        logging.exception("Top level exception caught")
         return 1
 
 if __name__ == "__main__":
-    sys.exit(main())
->>>>>>> be6f4ee4
+    sys.exit(main())